# Hanami::Validations
Validations mixin for Ruby objects

<<<<<<< HEAD
## v2.0.0.alpha1 (unreleased)
### Changed
- [Luca Guidi] Drop support for Ruby: MRI 2.3, and 2.4.
=======
## v1.3.3 - 2019-01-31
### Fixed
- [Luca Guidi] Depend on `dry-validation` `~> 0.11`, `< 0.12`
- [Luca Guidi] Depend on `dry-logic` `~> 0.4.2`, `< 0.5`
>>>>>>> bef0c452

## v1.3.2 - 2019-01-30
### Fixed
- [Luca Guidi] Depend on `dry-validation` `~> 0.11.2`, `< 0.12` in order to skip non compatible `dry-logic` `0.5.0`

## v1.3.1 - 2019-01-18
### Added
- [Luca Guidi] Official support for Ruby: MRI 2.6
- [Luca Guidi] Support `bundler` 2.0+

## v1.3.0 - 2018-10-24

## v1.3.0.beta1 - 2018-08-08
### Added
- [Luca Guidi] Official support for JRuby 9.2.0.0

## v1.2.2 - 2018-06-05
### Fixed
- [Luca Guidi] Revert dependency to `dry-validation` to `~> 0.11`, `< 0.12`

## v1.2.1 - 2018-06-04
### Fixed
- [Luca Guidi] Bump dependency to `dry-validation` to `~> 0.12`

## v1.2.0 - 2018-04-11

## v1.2.0.rc2 - 2018-04-06

## v1.2.0.rc1 - 2018-03-30

## v1.2.0.beta2 - 2018-03-23

## v1.2.0.beta1 - 2018-02-28
### Added
- [Luca Guidi] Official support for Ruby: MRI 2.5

## v1.1.0 - 2017-10-25

## v1.1.0.rc1 - 2017-10-16

## v1.1.0.beta3 - 2017-10-04

## v1.1.0.beta2 - 2017-10-03

## v1.1.0.beta1 - 2017-08-11

## v1.0.0 - 2017-04-06

## v1.0.0.rc1 - 2017-03-31

## v1.0.0.beta2 - 2017-03-17

## v1.0.0.beta1 - 2017-02-14
### Added
- [Luca Guidi] Official support for Ruby: MRI 2.4

### Fixed
- [Luca Guidi] Don't let inline predicates to discard other YAML error messages

## v0.7.1 - 2016-11-18
### Fixed
- [Luca Guidi] Ensure custom validators to work with concrete classes with name

## v0.7.0 - 2016-11-15
### Changed
- [Luca Guidi] Official support for Ruby: MRI 2.3+ and JRuby 9.1.5.0+

## v0.6.0 - 2016-07-22
### Added
- [Luca Guidi] Predicates syntax
- [Luca Guidi] Custom predicates
- [Luca Guidi] Inline predicates
- [Luca Guidi] Shared predicates
- [Luca Guidi] High level rules
- [Luca Guidi] Error messages with I18n support (`i18n` gem)
- [Luca Guidi] Introduced `Hanami::Validations#validate`, which returns a result object.
- [Luca Guidi] Introduced `Hanami::Validations::Form` mixin, which must be used when input comes from HTTP params or web forms.

### Fixed
– [Luca Guidi] Ensure to threat blank values as `nil`

### Changed
– [Luca Guidi] Drop support for Ruby 2.0, 2.1 and Rubinius. Official support for JRuby 9.0.5.0+.
- [Luca Guidi] Validations must be wrapped in `.validations` block.
- [Luca Guidi] Removed `.attribute` DSL. A validator doesn't create accessors (getters/setters) for validated keys.
- [Luca Guidi] Removed `Hanami::Validations#valid?` in favor of `#validate`.
- [Luca Guidi] Error messages are accessible via result object. Eg. `result.errors` or `result.errors(full: true)`
- [Luca Guidi] Coerced and sanitized data is accessible via result object. Eg. `result.output`

## v0.5.0 - 2016-01-22
### Changed
- [Luca Guidi] Renamed the project

## v0.4.0 - 2016-01-12
## Changed
- [Hélio Costa e Silva & Luca Guidi] Ignore blank values for format and size validation

### Fixed
- [Pascal Betz] Ensure acceptance validation to reject blank strings

## v0.3.3 - 2015-09-30
### Added
- [Luca Guidi] Official support for JRuby 9k+

## v0.3.2 - 2015-05-22
### Added
- [deepj] Introduced `Lotus::Validations#invalid?`

## v0.3.1 - 2015-05-15
### Fixed
- [Luca Guidi] Fixed Hash serialization for nested validations. It always return nested `::Hash` structure.
- [Alfonso Uceda Pompa & Dmitry Tymchuk] Fixed Hash serialization when `Lotus::Entity` is included in the same class.

## v0.3.0 - 2015-03-23

## v0.2.4 - 2015-01-30
### Added
- [Steve Hodgkiss] Introduced `Lotus::Validations::Error#attribute_name`
- [Steve Hodgkiss] Nested validations

### Changed
- [Steve Hodgkiss] `Lotus::Validations::Error#name` returns the complete attribute name (Eg. `first_name` or `address.street`)

## v0.2.3 - 2015-01-12
### Added
- [Luca Guidi] Compatibility with Lotus::Entity

### Fixed
- [Luca Guidi] Ensure `.validates` usage to not raise `ArgumentError` when `:type` option is passed
- [Luca Guidi] Ensure to assign attributes when only `.validates` is used

## v0.2.2 - 2015-01-08
### Added
- [Steve Hodgkiss] Introduced `Validations.validates`. It defines validations, for already existing attributes.

## v0.2.1 - 2014-12-23
### Added
- [Luca Guidi] Introduced `Validations::Errors#to_h` and `to_a`
- [Luca Guidi] Introduced `Validations::Errors#any?`
- [Luca Guidi] Official support for Ruby 2.2

### Fixed
- [Satoshi Amemiya] Made `Validations#valid?` idempotent

## v0.2.0 - 2014-11-23
### Added
- [Luca Guidi] Skip attribute whitelisting when a validator does not define any attribute
- [Luca Guidi] Official support for Rubinius 2.3+
- [Luca Guidi] Implemented `#each` in order to allow bulk operations on attributes
- [Luca Guidi] Implemented `#to_h` to make validations usable by other libraries
- [Luca Guidi] Made `#initialize` to accept Hashes with strings as keys, but only for declared attributes
- [Luca Guidi] Lazy coercions, from now on `valid?` is not required to obtain a coerced value from a single attribute
- [Rik Tonnard] Made validators reusable by allowing infinite inclusion

## v0.1.0 - 2014-10-23
### Added
- [Luca Guidi] Made `#initialize` to accept any object that implements `#to_h`
- [Luca Guidi] Custom coercions for user defined classes
- [Luca Guidi] Raise an exception at the load time when a validation is not recognized
- [Luca Guidi] Allow validators inheritance
- [Luca Guidi] Confirmation validation
- [Luca Guidi] Exclusion validation
- [Luca Guidi] Size validation
- [Luca Guidi] Acceptance validation
- [Jeremy Stephens] Inclusion validation
- [Luca Guidi] Format validation
- [Luca Guidi] Presence validation
- [Luca Guidi] Coercions
- [Luca Guidi] Basic module inclusion
- [Luca Guidi] Official support for JRuby 1.7+ (with 2.0 mode)
- [Luca Guidi] Official support for MRI 2.0+

### Fixed
- [Jeremy Stephens] Ensure to not fail validations when coerce falsey values
- [Luca Guidi] Ensure `Lotus::Validations#valid?` to be idempotent<|MERGE_RESOLUTION|>--- conflicted
+++ resolved
@@ -1,16 +1,14 @@
 # Hanami::Validations
 Validations mixin for Ruby objects
 
-<<<<<<< HEAD
 ## v2.0.0.alpha1 (unreleased)
 ### Changed
 - [Luca Guidi] Drop support for Ruby: MRI 2.3, and 2.4.
-=======
+
 ## v1.3.3 - 2019-01-31
 ### Fixed
 - [Luca Guidi] Depend on `dry-validation` `~> 0.11`, `< 0.12`
 - [Luca Guidi] Depend on `dry-logic` `~> 0.4.2`, `< 0.5`
->>>>>>> bef0c452
 
 ## v1.3.2 - 2019-01-30
 ### Fixed
