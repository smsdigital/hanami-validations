--- conflicted
+++ resolved
@@ -1,7 +1,6 @@
 # Hanami::Validations
 Validations mixin for Ruby objects
 
-<<<<<<< HEAD
 ## v2.0.0.alpha1 - 2019-07-26
 ### Added
 - [Luca Guidi] Introduced `Hanami::Validator`
@@ -19,11 +18,10 @@
 - [Luca Guidi] Removed messages path setting (`Hanami::Validations.messages_path=`)
 - [Luca Guidi] Removed messages namespace setting (`Hanami::Validations.namespace`)
 - [Luca Guidi] Removed messages engine setting (`Hanami::Validations.messages`)
-=======
+
 ## v1.3.7 - 2021-01-06
 ### Fixed
 - [Panagiotis Matsinopoulos] Ensure `predicate` and `predicates` to work together
->>>>>>> cf799c2f
 
 ## v1.3.6 - 2020-01-08
 ### Added
@@ -32,7 +30,6 @@
 ## v1.3.5 - 2019-07-26
 ### Fixed
 - [ippachi] Ensure I18n doesn't crash when used for inline predicates
->>>>>>> develop
 
 ## v1.3.4 - 2019-07-26
 ### Fixed
