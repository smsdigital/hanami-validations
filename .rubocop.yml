# Please keep AllCops, Bundler, Style, Metrics groups and then order cops
# alphabetically
inherit_from:
  - https://raw.githubusercontent.com/hanami/hanami/master/.rubocop.yml
Metrics/BlockLength:
  Exclude:
    - 'test/**/*'
<<<<<<< HEAD
    - 'spec/**/*'
=======
Style/SymbolArray:
  Enabled: false
>>>>>>> cb406a2d
<|MERGE_RESOLUTION|>--- conflicted
+++ resolved
@@ -4,10 +4,6 @@
   - https://raw.githubusercontent.com/hanami/hanami/master/.rubocop.yml
 Metrics/BlockLength:
   Exclude:
-    - 'test/**/*'
-<<<<<<< HEAD
     - 'spec/**/*'
-=======
 Style/SymbolArray:
-  Enabled: false
->>>>>>> cb406a2d
+  Enabled: false