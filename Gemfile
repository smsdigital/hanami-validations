# frozen_string_literal: true

source "http://rubygems.org"
gemspec

unless ENV["CI"]
  gem "byebug", require: false, platforms: :mri
  gem "yard",   require: false
end

gem "hanami-utils", "~> 2.0.alpha", require: false, git: "https://github.com/hanami/utils.git", branch: "unstable"

<<<<<<< HEAD
gem "hanami-devtools", require: false, git: "https://github.com/hanami/devtools.git"
gem "i18n", "~> 0.9",  require: false
=======
gem 'hanami-devtools', require: false, git: 'https://github.com/hanami/devtools.git'
gem 'i18n', '~> 1.0',  require: false
>>>>>>> 1633a100
<|MERGE_RESOLUTION|>--- conflicted
+++ resolved
@@ -10,10 +10,5 @@
 
 gem "hanami-utils", "~> 2.0.alpha", require: false, git: "https://github.com/hanami/utils.git", branch: "unstable"
 
-<<<<<<< HEAD
 gem "hanami-devtools", require: false, git: "https://github.com/hanami/devtools.git"
-gem "i18n", "~> 0.9",  require: false
-=======
-gem 'hanami-devtools', require: false, git: 'https://github.com/hanami/devtools.git'
-gem 'i18n', '~> 1.0',  require: false
->>>>>>> 1633a100
+gem "i18n", "~> 1.0",  require: false