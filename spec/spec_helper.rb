<<<<<<< HEAD
# frozen_string_literal: true

if ENV["COVERALL"]
  require "coveralls"
  Coveralls.wear!
end

RSpec.configure do |config|
  config.expect_with :rspec do |expectations|
    expectations.include_chain_clauses_in_custom_matcher_descriptions = true
  end

  config.mock_with :rspec do |mocks|
    mocks.verify_partial_doubles = true
  end

  config.shared_context_metadata_behavior = :apply_to_host_groups

  config.filter_run_when_matching :focus
  config.disable_monkey_patching!

  config.warnings = true

  config.default_formatter = "doc" if config.files_to_run.one?

  config.profile_examples = 10

  config.order = :random
  Kernel.srand config.seed
end

$LOAD_PATH.unshift "lib"
require "hanami/utils"
=======
$LOAD_PATH.unshift "lib"
require "hanami/utils"
require "hanami/devtools/unit"
>>>>>>> 5d4f60fd
require "hanami/validations"
require "hanami/validations/form"

Hanami::Utils.require!("spec/support")
Hanami::Utils.require!("spec/shared")<|MERGE_RESOLUTION|>--- conflicted
+++ resolved
@@ -1,42 +1,8 @@
-<<<<<<< HEAD
 # frozen_string_literal: true
-
-if ENV["COVERALL"]
-  require "coveralls"
-  Coveralls.wear!
-end
-
-RSpec.configure do |config|
-  config.expect_with :rspec do |expectations|
-    expectations.include_chain_clauses_in_custom_matcher_descriptions = true
-  end
-
-  config.mock_with :rspec do |mocks|
-    mocks.verify_partial_doubles = true
-  end
-
-  config.shared_context_metadata_behavior = :apply_to_host_groups
-
-  config.filter_run_when_matching :focus
-  config.disable_monkey_patching!
-
-  config.warnings = true
-
-  config.default_formatter = "doc" if config.files_to_run.one?
-
-  config.profile_examples = 10
-
-  config.order = :random
-  Kernel.srand config.seed
-end
 
 $LOAD_PATH.unshift "lib"
 require "hanami/utils"
-=======
-$LOAD_PATH.unshift "lib"
-require "hanami/utils"
 require "hanami/devtools/unit"
->>>>>>> 5d4f60fd
 require "hanami/validations"
 require "hanami/validations/form"
 
