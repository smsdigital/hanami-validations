--- conflicted
+++ resolved
@@ -67,15 +67,9 @@
 
     it "accepts symbols as keys, without coercing and whitelisting" do
       validator = @nested.new(
-<<<<<<< HEAD
-        foo:     "ok",
-        num:     23,
+        foo: "ok",
+        num: 23,
         unknown: "no",
-=======
-        foo: 'ok',
-        num: 23,
-        unknown: 'no',
->>>>>>> 7549a9f5
         bar: {
           baz: "yo",
           wat: "oh"
@@ -86,15 +80,9 @@
 
       expect(result).to be_success
       expect(result.output).to eq(
-<<<<<<< HEAD
-        foo:     "ok",
-        num:     23,
+        foo: "ok",
+        num: 23,
         unknown: "no",
-=======
-        foo: 'ok',
-        num: 23,
-        unknown: 'no',
->>>>>>> 7549a9f5
         bar: {
           baz: "yo",
           wat: "oh"
