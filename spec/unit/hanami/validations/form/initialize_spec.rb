# frozen_string_literal: true

RSpec.describe Hanami::Validations::Form do
  describe "#initialize" do
    before do
      @validator = Class.new do
        include Hanami::Validations::Form

        validations do
          required(:attr) { type?(Integer) }
        end
      end

      @nested = Class.new do
        include Hanami::Validations::Form

        validations do
          required(:foo) { filled? }
          required(:num) { type?(Integer) & eql?(23) }

          required(:bar).schema do
            required(:baz) { filled? }
          end
        end
      end

      @params = Class.new do
        def initialize(attributes)
          @attributes = Hash[*attributes]
        end

        def to_h
          @attributes.to_h
        end
      end
    end

    it "returns a value for the given attribute" do
      validator = @validator.new(attr: 23)
      expect(validator.to_h.fetch(:attr)).to eq 23
    end

    it "returns nil when not set" do
      validator = @validator.new({})
      expect(validator.to_h.fetch(:attr, :missing)).to eq :missing
    end

    it "accepts any object that implements #to_h" do
      params    = @params.new([:attr, 23])
      validator = @validator.new(params)

      expect(validator.to_h.fetch(:attr)).to eq 23
    end

    it "doesn't modify the original attributes" do
      data       = { attr: "23" }
      validator  = @validator.new(data)
      validator.validate

      expect(data[:attr]).to eq("23")
    end

    it "accepts strings as keys, only for the defined attributes" do
      validator = @nested.new(
<<<<<<< HEAD
        "foo"     => "ok",
        "num"     => "23",
        "unknown" => "no",
        "bar" => {
          "baz" => "yo",
          "wat" => "oh"
=======
        'foo' => 'ok',
        'num' => '23',
        'unknown' => 'no',
        'bar' => {
          'baz' => 'yo',
          'wat' => 'oh'
>>>>>>> 7549a9f5
        }
      )

      result = validator.validate

      expect(result).to be_success
      expect(result.output).to eq(
        foo: "ok",
        num: 23,
        bar: {
          baz: "yo"
        }
      )

      expect(validator.to_h).to eq(result.output)
    end
  end
end<|MERGE_RESOLUTION|>--- conflicted
+++ resolved
@@ -62,21 +62,12 @@
 
     it "accepts strings as keys, only for the defined attributes" do
       validator = @nested.new(
-<<<<<<< HEAD
-        "foo"     => "ok",
-        "num"     => "23",
+        "foo" => "ok",
+        "num" => "23",
         "unknown" => "no",
         "bar" => {
           "baz" => "yo",
           "wat" => "oh"
-=======
-        'foo' => 'ok',
-        'num' => '23',
-        'unknown' => 'no',
-        'bar' => {
-          'baz' => 'yo',
-          'wat' => 'oh'
->>>>>>> 7549a9f5
         }
       )
 
