--- conflicted
+++ resolved
@@ -67,167 +67,11 @@
       #   result.messages # => {:name=>["must be filled"]}
       #   result.output   # => {:name=>""}
       def validations(&blk)
-<<<<<<< HEAD
         @_validator = Dry::Validation::Contract.build { schema(&blk) }
-=======
-        schema_predicates = __predicates
-
-        base   = _build(predicates: schema_predicates, &_base_rules)
-        schema = _build(predicates: schema_predicates, rules: base.rules, &blk)
-        schema.configure(&_schema_config)
-        schema.configure(&_schema_predicates)
-        schema.extend(__messages) unless _predicates.empty?
-
-        self.schema = schema.new
       end
 
-      # Define an inline predicate
-      #
-      # @param name [Symbol] inline predicate name
-      # @param message [String] optional error message
-      # @param blk [Proc] predicate implementation
-      #
-      # @return nil
-      #
-      # @since 0.6.0
-      #
-      # @example Without Custom Message
-      #   require 'hanami/validations'
-      #
-      #   class Signup
-      #     include Hanami::Validations
-      #
-      #     predicate :foo? do |actual|
-      #       actual == 'foo'
-      #     end
-      #
-      #     validations do
-      #       required(:name).filled(:foo?)
-      #     end
-      #   end
-      #
-      #   result = Signup.new(name: nil).call
-      #   result.messages # => { :name => ['is invalid'] }
-      #
-      # @example With Custom Message
-      #   require 'hanami/validations'
-      #
-      #   class Signup
-      #     include Hanami::Validations
-      #
-      #     predicate :foo?, message: 'must be foo' do |actual|
-      #       actual == 'foo'
-      #     end
-      #
-      #     validations do
-      #       required(:name).filled(:foo?)
-      #     end
-      #   end
-      #
-      #   result = Signup.new(name: nil).call
-      #   result.messages # => { :name => ['must be foo'] }
-      def predicate(name, message: "is invalid", &blk)
-        _predicates << InlinePredicate.new(name, message, &blk)
->>>>>>> cf799c2f
-      end
-
-      # @since 2.0.0
-      # @api private
-<<<<<<< HEAD
       def _validator
         @_validator
-=======
-      def _build(options = {}, &blk)
-        options = {build: false}.merge(options)
-        Dry::Validation.__send__(_schema_type, options, &blk)
-      end
-
-      # @since 0.6.0
-      # @api private
-      def _schema_type
-        :Schema
-      end
-
-      # @since 0.6.0
-      # @api private
-      def _base_rules
-        lambda do
-        end
-      end
-
-      # @since 0.6.0
-      # @api private
-      def _schema_config
-        lambda do |config|
-          config.messages      = _messages      unless _messages.nil?
-          config.messages_file = _messages_path unless _messages_path.nil?
-          config.namespace     = namespace
-
-          require "dry/validation/messages/i18n" if config.messages == :i18n
-        end
-      end
-
-      # @since 0.6.0
-      # @api private
-      def _schema_predicates
-        return if _predicates_module.nil? && _predicates.empty?
-
-        lambda do |config|
-          config.messages      = _predicates_module&.messages || @_messages || DEFAULT_MESSAGES_ENGINE
-          config.messages_file = _predicates_module.messages_path unless _predicates_module.nil?
-
-          require "dry/validation/messages/i18n" if config.messages == :i18n
-        end
-      end
-
-      # @since 0.6.0
-      # @api private
-      def __predicates
-        mod = _predicates_module || Module.new { include Hanami::Validations::Predicates }
-
-        _predicates.each do |p|
-          mod.module_eval do
-            predicate(p.name, &p.to_proc)
-          end
-        end
-
-        mod
-      end
-
-      # @since 0.6.0
-      # @api private
-      def __messages
-        result = _predicates.each_with_object({}) do |p, ret|
-          ret[p.name] = p.message
-        end
-
-        # @api private
-        Module.new do
-          @@__messages = result # rubocop:disable Style/ClassVars
-
-          # @api private
-          def self.extended(base)
-            base.instance_eval do
-              def __messages
-                Hash[en: {errors: @@__messages}]
-              end
-            end
-          end
-
-          # @api private
-          def messages
-            engine = super
-
-            messages = if engine.respond_to?(:merge)
-                         engine
-                       else
-                         engine.messages
-                       end
-
-            config.messages == :i18n ? messages : messages.merge(__messages)
-          end
-        end
->>>>>>> cf799c2f
       end
     end
 
