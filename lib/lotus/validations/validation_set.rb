module Lotus
  module Validations
    # A set of validations defined on an object
    #
    # @since 0.2.2
    # @api private
    class ValidationSet
      # Allowed validations
      #
      # @since 0.2.2
      # @api private
      VALIDATIONS = [
        :presence,
        :acceptance,
        :format,
        :inclusion,
        :exclusion,
        :confirmation,
        :size,
<<<<<<< HEAD
        :type
=======
        :nested
>>>>>>> f86d8285
      ].freeze

      # @since 0.2.2
      # @api private
      def initialize
        @validations = Hash.new {|h,k| h[k] = {} }
      end

      # @since 0.2.2
      # @api private
      def add(name, options)
        @validations[name.to_sym].merge!(
          validate_options!(name, options)
        )
      end

      # @since 0.2.2
      # @api private
      def each(&blk)
        @validations.each(&blk)
      end

      # @since 0.2.2
      # @api private
      def each_key(&blk)
        @validations.each_key(&blk)
      end

      # @since 0.2.3
      # @api private
      def names
        @validations.keys
      end

      private
      # Checks at the loading time if the user defined validations are recognized
      #
      # @param name [Symbol] the attribute name
      # @param options [Hash] the set of validations associated with the given attribute
      #
      # @raise [ArgumentError] if at least one of the validations are not
      #   recognized
      #
      # @since 0.2.2
      # @api private
      def validate_options!(name, options)
        if (unknown = (options.keys - VALIDATIONS)) && unknown.any?
          raise ArgumentError.new(%(Unknown validation(s): #{ unknown.join ', ' } for "#{ name }" attribute))
        end

        # FIXME remove
        if options[:confirmation]
          add(:"#{ name }_confirmation", {})
        end

        options
      end
    end
  end
end<|MERGE_RESOLUTION|>--- conflicted
+++ resolved
@@ -17,11 +17,8 @@
         :exclusion,
         :confirmation,
         :size,
-<<<<<<< HEAD
-        :type
-=======
+        :type,
         :nested
->>>>>>> f86d8285
       ].freeze
 
       # @since 0.2.2
