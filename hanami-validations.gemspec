--- conflicted
+++ resolved
@@ -18,13 +18,8 @@
   spec.require_paths = ['lib']
   spec.required_ruby_version = '>= 2.3.0'
 
-<<<<<<< HEAD
   spec.add_dependency 'hanami-utils',   '~> 1.3.beta'
-  spec.add_dependency 'dry-validation', '~> 0.12'
-=======
-  spec.add_dependency 'hanami-utils',   '~> 1.2'
   spec.add_dependency 'dry-validation', '~> 0.11', '< 0.12'
->>>>>>> db877fcc
 
   spec.add_development_dependency 'bundler', '~> 1.6'
   spec.add_development_dependency 'rake',    '~> 10'
