--- conflicted
+++ resolved
@@ -1,10 +1,6 @@
 # frozen_string_literal: true
 
-<<<<<<< HEAD
-lib = File.expand_path("lib", __dir__)
-=======
 lib = File.expand_path("../lib", __FILE__)
->>>>>>> 9414decb
 $LOAD_PATH.unshift(lib) unless $LOAD_PATH.include?(lib)
 require "hanami/validations/version"
 
@@ -22,24 +18,12 @@
   spec.executables   = spec.files.grep(%r{^bin/}) { |f| File.basename(f) }
   spec.test_files    = spec.files.grep(%r{^(test|spec|features)/})
   spec.require_paths = ["lib"]
-<<<<<<< HEAD
   spec.required_ruby_version = ">= 2.6.0"
 
   spec.add_dependency "dry-validation", "~> 1.0"
-=======
-  spec.required_ruby_version = ">= 2.3.0"
-
-  spec.add_dependency "hanami-utils",   "~> 1.3"
-  spec.add_dependency "dry-validation", "~> 0.11", "< 0.12"
-  spec.add_dependency "dry-logic",      "~> 0.4.2", "< 0.5"
->>>>>>> 9414decb
 
   spec.add_development_dependency "bundler", ">= 1.6", "< 3"
   spec.add_development_dependency "rake",    "~> 13"
   spec.add_development_dependency "rspec",   "~> 3.9"
-<<<<<<< HEAD
-  spec.add_development_dependency "rubocop", "~> 0.87"
-=======
-  spec.add_development_dependency "rubocop", "0.81" # rubocop 0.81+ removed support for Ruby 2.3
->>>>>>> 9414decb
+  spec.add_development_dependency "rubocop", "0.91"
 end