# frozen_string_literal: true

lib = File.expand_path("../lib", __FILE__)
$LOAD_PATH.unshift(lib) unless $LOAD_PATH.include?(lib)
require "hanami/validations/version"

Gem::Specification.new do |spec|
  spec.name          = "hanami-validations"
  spec.version       = Hanami::Validations::VERSION
  spec.authors       = ["Luca Guidi"]
  spec.email         = ["me@lucaguidi.com"]
  spec.summary       = "Validations mixin for Ruby objects"
  spec.description   = "Validations mixin for Ruby objects and support for Hanami"
  spec.homepage      = "http://hanamirb.org"
  spec.license       = "MIT"

  spec.files         = `git ls-files -- lib/* LICENSE.md README.md CHANGELOG.md hanami-validations.gemspec`.split($INPUT_RECORD_SEPARATOR)
  spec.executables   = spec.files.grep(%r{^bin/}) { |f| File.basename(f) }
  spec.test_files    = spec.files.grep(%r{^(test|spec|features)/})
  spec.require_paths = ["lib"]
  spec.required_ruby_version = ">= 2.3.0"

  spec.add_dependency "hanami-utils",   "~> 2.0.alpha"
  spec.add_dependency "dry-validation", "~> 0.11.1"

<<<<<<< HEAD
  spec.add_development_dependency "bundler", "~> 1.6"
  spec.add_development_dependency "rake",    "~> 12"
  spec.add_development_dependency "rspec",   "~> 3.7"
=======
  spec.add_development_dependency 'bundler', '> 1', '< 3'
  spec.add_development_dependency 'rake',    '~> 12'
  spec.add_development_dependency 'rspec',   '~> 3.7'
>>>>>>> 6d3ef13b
end<|MERGE_RESOLUTION|>--- conflicted
+++ resolved
@@ -23,13 +23,7 @@
   spec.add_dependency "hanami-utils",   "~> 2.0.alpha"
   spec.add_dependency "dry-validation", "~> 0.11.1"
 
-<<<<<<< HEAD
-  spec.add_development_dependency "bundler", "~> 1.6"
+  spec.add_development_dependency "bundler", "> 1", "< 3"
   spec.add_development_dependency "rake",    "~> 12"
   spec.add_development_dependency "rspec",   "~> 3.7"
-=======
-  spec.add_development_dependency 'bundler', '> 1', '< 3'
-  spec.add_development_dependency 'rake',    '~> 12'
-  spec.add_development_dependency 'rspec',   '~> 3.7'
->>>>>>> 6d3ef13b
 end