--- conflicted
+++ resolved
@@ -20,13 +20,8 @@
   spec.require_paths = ["lib"]
   spec.required_ruby_version = ">= 2.3.0"
 
-<<<<<<< HEAD
-  spec.add_dependency "hanami-utils",   "2.0.0.alpha1"
+  spec.add_dependency "hanami-utils",   "~> 2.0.alpha"
   spec.add_dependency "dry-validation", "~> 0.11"
-=======
-  spec.add_dependency 'hanami-utils',   '~> 1.3.beta'
-  spec.add_dependency 'dry-validation', '~> 0.11'
->>>>>>> bf9aa480
 
   spec.add_development_dependency "bundler", "~> 1.6"
   spec.add_development_dependency "rake",    "~> 10"
